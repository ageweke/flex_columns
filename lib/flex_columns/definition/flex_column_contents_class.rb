require 'flex_columns/definition/fake_column'

module FlexColumns
  module Definition
    # When you declare a flex column, we actually generate a brand-new Class for that column; instances of that flex
    # column are instances of this new Class. This class acquires functionality from two places: FlexColumnContentsBase,
    # which defines its instance methods, and FlexColumnContentsClass, which defines its class methods. (While
    # FlexColumnContentsBase is an actual Class, FlexColumnContentsClass is a Module that FlexColumnContentsBase
    # +extend+s. Both could be combined, but, simply for readability and maintainability, it was better to make them
    # separate.)
    #
    # This Module therefore defines the methods that are available on a flex-column class -- directly from inside
    # the block passed to +flex_column+, for example.
    module FlexColumnContentsClass
      # By default, how long does the generated JSON have to be before we'll try compressing it?
      DEFAULT_MAX_JSON_LENGTH_BEFORE_COMPRESSION = 200

      # Given a string from storage in +storage_string+, and an object that responds to ColumnData's +data_source+
      # protocol for describing where data came from, create the appropriate ColumnData object to represent that data.
      # (+storage_string+ can absolutely be +nil+, in case there is no data yet.)
      #
      # This is used by instances of the generated Class to create the ColumnData object that does most of the work of
      # actually serializing/deserializing JSON and storing data for that instance.
      def _flex_columns_create_column_data(storage_string, data_source)
        ensure_setup!

        storage = case column.type
        when :binary, :text, :json then column.type
        when :string then :text
        else raise "Unknown storage type: #{column.type.inspect}"
        end

        create_options = {
          :storage_string => storage_string,
          :data_source    => data_source,
          :unknown_fields => options[:unknown_fields] || :preserve,
          :length_limit   => column.limit,
          :storage        => storage,
          :binary_header  => true,
          :null           => column.null
        }

        create_options[:binary_header] = false if options.has_key?(:header) && (! options[:header])

        if (! options.has_key?(:compress))
          create_options[:compress_if_over_length] = DEFAULT_MAX_JSON_LENGTH_BEFORE_COMPRESSION
        elsif options[:compress]
          create_options[:compress_if_over_length] = options[:compress]
        end

        FlexColumns::Contents::ColumnData.new(field_set, create_options)
      end

      # This is what gets called when you declare a field inside a flex column.
      def field(name, *args)
        ensure_setup!
        field_set.field(name, *args)
      end

      # Returns the field with the given name, or nil if there is no such field.
      def field_named(name)
        ensure_setup!
        field_set.field_named(name)
      end

      # Returns the field that stores its JSON under the given key (+json_storage_name+), or nil if there is no such
      # field.
      def field_with_json_storage_name(json_storage_name)
        ensure_setup!
        field_set.field_with_json_storage_name(json_storage_name)
      end

      # Is this a flex-column class? Of course it is, by definition. We just use this for argument validation in some
      # places.
      def is_flex_column_class?
        true
      end

      # Tells this flex column that you want to include its methods into the given +dynamic_methods_module+, which is
      # included in the given +target_class+. (We only use +target_class+ to make sure we don't define methods that
      # are already present on the given +target_class+.) +association_name+ is the name of the association that,
      # from the given +target_class+, will return a model instance that contains this flex column.
      #
      # +options+ specifies options for the inclusion; it can specify +:visibility+ to change whether methods are
      # public or private, +:delegate+ to turn off delegation of anything other than the flex column itself, or
      # +:prefix+ to set a prefix for the delegated method names.
      def include_fields_into(dynamic_methods_module, association_name, target_class, options)
        ensure_setup!

        cn = column_name
        mn = column_name.to_s
        mn = "#{options[:prefix]}_#{mn}" if options[:prefix]

        # Make sure we don't overwrite some #method_missing magic that defines a column accessor, or something
        # similar.
        if target_class._flex_columns_safe_to_define_method?(mn)
          dynamic_methods_module.define_method(mn) do
            associated_object = send(association_name) || send("build_#{association_name}")
            associated_object.send(cn)
          end
          dynamic_methods_module.private(mn) if options[:visibility] == :private
        end

        unless options.has_key?(:delegate) && (! options[:delegate])
          add_custom_methods!(dynamic_methods_module, target_class, options)
          field_set.include_fields_into(dynamic_methods_module, association_name, target_class, options)
        end
      end

      # Given an instance of the model that this flex column is defined on, return the appropriate flex-column
      # object for that instance. This simply delegates to #_flex_column_object_for on that model instance.
      def object_for(model_instance)
        ensure_setup!
        model_instance._flex_column_object_for(column.name)
      end

      # When we delegate methods, what should we prefix them with (if anything)?
      def delegation_prefix
        ensure_setup!
        options[:prefix].try(:to_s)
      end

      # When we delegate methods, should we delegate them at all (returns +nil+), publicly (+:public+), or
      # privately (+:private+)?
      def delegation_type
        ensure_setup!
        return :public if (! options.has_key?(:delegate))

        case options[:delegate]
        when nil, false then nil
        when true, :public then :public
        when :private then :private
        # OK to raise an untyped error here -- we should've caught this in #validate_options.
        else raise "Impossible value for :delegate: #{options[:delegate]}"
        end
      end

      # What's the name of the actual model column this flex-column uses? Returns a Symbol.
      def column_name
        ensure_setup!
        column.name.to_sym
      end

      # What are the names of all fields defined on this flex column?
      def all_field_names
        field_set.all_field_names
      end

      # Given a model instance, do we need to save this column? This is true under one of two cases:
      #
      # * Someone has deserialized the column by accessing it (or calling #touch! on it);
      # * The column is non-NULL, and there's no data in it right now. (Saving it will populate it with an empty string.)
      def requires_serialization_on_save?(model)
        maybe_flex_object = model._flex_column_object_for(column_name, false)
        out = true if maybe_flex_object && maybe_flex_object.deserialized?
        out ||= true if ((! column.null) && (! model[column_name]))
        out
      end

      # Are fields in this flex column private by default?
      def fields_are_private_by_default?
        ensure_setup!
        options[:visibility] == :private
      end

      # This is, for all intents and purposes, the initializer (constructor) for this module. But because it's a module
      # (and has to be), this can't actually be #initialize. (Another way of saying it: objects have initializers;
      # classes do not.)
      #
      # You must call this method exactly once for each class that extends this module, and before you call any other
      # method.
      #
      # +model_class+ must be the ActiveRecord model class for this flex column. +column_name+ must be the name of
      # the column that you're using as a flex column. +options+ can contain any of:
      #
      # [:visibility] If +:private+, then all field accessors (readers and writers) will be private by default, unless
      #               overridden in their field declaration.
      # [:delegate] If specified and +false+ or +nil+, then field accessors and custom methods defined in this class
      #             will not be automatically delegated to from the +model_class+.
      # [:prefix] If specified (as a Symbol or String), then field accessors and custom methods delegated from the
      #           +model_class+ will be prefixed with this string, followed by an underscore.
      # [:unknown_fields] If specified and +:delete+, then, if the JSON string for an instance contains fields that
      #                   aren't declared in this class, they will be removed from the JSON when saving back out to
      #                   the database. This is dangerous, but powerful, if you want to keep your data clean.
      # [:compress] If specified and +false+, this column will never be compressed. If specified as a number, then,
      #             when serializing data, we'll try to compress it if the uncompressed version is at least that many
      #             bytes long; we'll store the compressed version if it's no more than 95% as long as the uncompressed
      #             version. The default is 200. Also note that compression requires a binary storage type for the
      #             underlying column.
      # [:header] If the underlying column is of binary storage type, then, by default, we use a tiny header to indicate
      #           what kind of data is stored there and whether it's compressed or not. If this is set to +false+,
      #           disables this header (and therefore also disables compression).
      def setup!(model_class, column_name, options = { }, &block)
        raise ArgumentError, "You can't call setup! twice!" if @model_class || @column

        # Make really sure we're being declared in the right kind of class.
        unless model_class.kind_of?(Class) && model_class.respond_to?(:has_any_flex_columns?) && model_class.has_any_flex_columns?
          raise ArgumentError, "Invalid model class: #{model_class.inspect}"
        end

        raise ArgumentError, "Invalid column name: #{column_name.inspect}" unless column_name.kind_of?(Symbol)

        @model_class = model_class
        @column = find_column(column_name)

        validate_options(options)

        @options = options
        @field_set = FlexColumns::Definition::FieldSet.new(self)

        class_name = "#{column_name.to_s.camelize}FlexContents".to_sym
        @model_class.send(:remove_const, class_name) if @model_class.const_defined?(class_name)
        @model_class.const_set(class_name, self)

        # Keep track of which methods were present before and after calling the block that was passed in; this is how
        # we know which methods were declared custom, so we know which ones to add delegation for.
        methods_before = instance_methods
        block_result = class_eval(&block) if block
        @custom_methods = (instance_methods - methods_before).map(&:to_sym)
        block_result
      end

      # This method gets called when ActiveRecord::Base.reset_column_information is called on the underlying model;
      # this simply updates our notion of what column is present. Most importantly, this will correctly switch us from
      # a table-does-not-exist state to a table-exists state (if you migrate the table in), but it also will correctly
      # switch from one column type to another, etc.
      def reset_column_information
        @column = find_column(column_name)
      end

      # Tells this class to re-publish all its methods to the DynamicMethodsModule it uses internally, and to the
      # model class it's a part of.
      #
      # Because Rails in development mode is constantly redefining classes, and we don't want old cruft that you've
      # removed to hang around, we use a "remove absolutely all methods, then add back only what's defined now"
      # strategy.
      def sync_methods!
        @dynamic_methods_module ||= FlexColumns::Util::DynamicMethodsModule.new(self, :FlexFieldsDynamicMethods)
        @dynamic_methods_module.remove_all_methods!

        field_set.add_delegated_methods!(@dynamic_methods_module, model_class._flex_column_dynamic_methods_module, model_class)

        if delegation_type
          add_custom_methods!(model_class._flex_column_dynamic_methods_module, model_class,
            :visibility => (delegation_type == :private ? :private : :public))
        end
      end

      attr_reader :model_class, :column

      private
      attr_reader :fields, :options, :custom_methods, :field_set

      # Takes all custom methods defined on this flex-column class, and adds delegates to them to the given
      # +dynamic_methods_module+. +target_class+ is checked before each one to make sure we don't have a conflict.
      def add_custom_methods!(dynamic_methods_module, target_class, options = { })
        cn = column_name

        custom_methods.each do |custom_method|
          mn = custom_method.to_s
          mn = "#{options[:prefix]}_#{mn}" if options[:prefix]

          if target_class._flex_columns_safe_to_define_method?(mn)
            dynamic_methods_module.define_method(mn) do |*args, &block|
              flex_object = _flex_column_object_for(cn)
              flex_object.send(custom_method, *args, &block)
            end

            dynamic_methods_module.private(custom_method) if options[:visibility] == :private
          end
        end
      end

      # Given the name of a column, finds the column on the model and makes sure it complies with our
      # requirements for columns we can store data in.
      #
      # However, if the underlying table doesn't currently exist, or the underlying column doesn't currently exit,
      # this creates a "fake" column object and returns it; this fake column object responds to just enough methods
      # that we can use it successfully in this gem. This is used so that we can define flex columns on a model for
      # a table that doesn't exist yet (typically, because it hasn't been migrated in yet), and effectively upgrade
      # it using .reset_column_information, above, when it does exist.
      def find_column(column_name)
        return create_temporary_fake_column(column_name) if (! @model_class.table_exists?)
        out = model_class.columns.detect { |c| c.name.to_s == column_name.to_s }
        return create_temporary_fake_column(column_name) if (! out)

<<<<<<< HEAD
        unless out.type == :binary || out.type == :text || out.sql_type == "json" # for PostgreSQL >= 9.2, which has a native JSON data type
=======
        unless is_acceptable_column_type?(out)
>>>>>>> 38700863
          raise FlexColumns::Errors::InvalidColumnTypeError, %{You're trying to define a flex column #{column_name.inspect}, but
that column (on model #{model_class.name}) isn't of a type that accepts text.
That column is of type: #{out.type.inspect}.}
        end

        out
      end

      def is_acceptable_column_type?(column)
        if column.type == :binary || column.type == :text || column.type == :string
          true
        elsif column.sql_type == "json" # for PostgreSQL >= 9.2, which has a native JSON data type
          true
        else
          false
        end
      end

      # This creates a "fake" column that we can use if the underlying table doesn't exist yet.
      def create_temporary_fake_column(column_name)
        ::FlexColumns::Definition::FakeColumn.new(column_name)
      end

      # Check all of our options to make sure they're correct. This is pretty defensive programming, but it is SO
      # much nicer to get an error on startup if you've specified anything incorrectly than way on down the line,
      # possibly in production, when it really matters.
      def validate_options(options)
        unless options.kind_of?(Hash)
          raise ArgumentError, "You must pass a Hash, not: #{options.inspect}"
        end

        options.assert_valid_keys(:visibility, :prefix, :delegate, :unknown_fields, :compress, :header)

        unless [ nil, :private, :public ].include?(options[:visibility])
          raise ArgumentError, "Invalid value for :visibility: #{options[:visibility.inspect]}"
        end

        unless [ :delete, :preserve, nil ].include?(options[:unknown_fields])
          raise ArgumentError, "Invalid value for :unknown_fields: #{options[:unknown_fields].inspect}"
        end

        unless [ true, false, nil ].include?(options[:compress]) || options[:compress].kind_of?(Integer)
          raise ArgumentError, "Invalid value for :compress: #{options[:compress].inspect}"
        end

        unless [ true, false, nil ].include?(options[:header])
          raise ArgumentError, "Invalid value for :header: #{options[:header].inspect}"
        end

        case options[:prefix]
        when nil then nil
        when String, Symbol then nil
        else raise ArgumentError, "Invalid value for :prefix: #{options[:prefix].inspect}"
        end

        unless [ nil, true, false, :private, :public ].include?(options[:delegate])
          raise ArgumentError, "Invalid value for :delegate: #{options[:delegate].inspect}"
        end

        if options[:visibility] == :private && options[:delegate] == :public
          raise ArgumentError, "You can't have public delegation if methods in the flex column are private; this makes no sense, as methods in the model class would have *greater* visibility than methods on the flex column itself"
        end
      end

      # Make sure someone has called setup! previously.
      def ensure_setup!
        unless @model_class
          raise "You must call #setup! on this class before calling this method."
        end
      end
    end
  end
end<|MERGE_RESOLUTION|>--- conflicted
+++ resolved
@@ -284,11 +284,7 @@
         out = model_class.columns.detect { |c| c.name.to_s == column_name.to_s }
         return create_temporary_fake_column(column_name) if (! out)
 
-<<<<<<< HEAD
-        unless out.type == :binary || out.type == :text || out.sql_type == "json" # for PostgreSQL >= 9.2, which has a native JSON data type
-=======
         unless is_acceptable_column_type?(out)
->>>>>>> 38700863
           raise FlexColumns::Errors::InvalidColumnTypeError, %{You're trying to define a flex column #{column_name.inspect}, but
 that column (on model #{model_class.name}) isn't of a type that accepts text.
 That column is of type: #{out.type.inspect}.}
